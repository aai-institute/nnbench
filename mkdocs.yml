--- conflicted
+++ resolved
@@ -19,12 +19,9 @@
   - User Guide:
     - guides/index.md
     - guides/benchmarks.md
-<<<<<<< HEAD
   - Tutorials:
-=======
     - guides/organization.md
   - Examples:
->>>>>>> 82159b4b
     - tutorials/index.md
     - tutorials/mnist.md
   - API Reference: reference/
